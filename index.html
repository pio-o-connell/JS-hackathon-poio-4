<!DOCTYPE html>
<html lang="en">
    <head>
     <meta charset="UTF-8">
     <meta name="viewport" content="width=device-width, initial-scale=1.0">
     <link rel="stylesheet"href="https://cdnjs.cloudflare.com/ajax/libs/font-awesome/6.5.0/css/all.min.css"
/>
     <link href="https://fonts.googleapis.com/css?family=Raleway%7CRighteous" rel="stylesheet">
     <link rel="stylesheet" href="assets/css/style.css">
     <title>World Quiz</title>

     <link rel="apple-touch-icon" sizes="180x180" href="assets/images/favicon_io/android-chrome-192x192.png">
     <link rel="icon" type="image/png" sizes="32x32" href="assets/images/favicon_io/favicon-32x32.png">
     <link rel="icon" type="image/png" sizes="16x16" href="assets/images/favicon_io/favicon-16x16.png">

<<<<<<< HEAD
</head>
<body>
    <h1 class="heading">
        <img class="logo" src="assets/images/logo/logo-250x100.png" alt="logo">World Quiz
    </h1>
  
    <div class="game-area">
        <div class="controls-area">
          <div class="control-area">
            <button data-type="population" class="btn btn--big btn--green">
                <!-- <i class="fas fa-plus"></i> -->
                <i class=" fa-solid fa-people-group" style="color:green;"></i>
            </button>
            <button data-type="currency" class="btn btn--big btn--blue">
                <i class=" fa-solid fa-euro-sign" style="color:blue;"></i>
            </button>
            <button data-type="languages" class="btn btn--big btn--orange">
                <i class="fa-solid fa-language" style="color:orange"></i>
            </button>
            <!-- <button data-type="division" class="btn btn--big btn--red">
                <i class="fas fa-divide"></i>
            </button> -->
        </div>
        <div class="question-area">
            <!-- <span id="operand1">0</span>
            <span id="operator">x</span>
            <span id="operand2">0</span>
            <span>=</span>
            <p class="answer-message">Enter Answer:</p>
            <input id="answer-box" type="number"> -->
            <div class="left">1/3 select country
                 <div>
                    <h2 id="question" class="quiz__question">:disabled,<br>then :enabled whilst loading 10 random countries, on selection , fetch & disable</h2>
                    <label for="difficulty" class="hidden"  >Difficulty</label>
                    <select id="difficulty" class=" hidden quiz__select" aria-label="Select difficulty">
                        <option value="easy" selected>Easy</option>
                        <option value="medium">Medium</option>
                        <option value="hard">Hard</option>
                    </select>
                </div>
            </div>
            <div class="right">
               2/3 do the quiz
                  <div class="quiz__body">
                    <h2 id="question" class="quiz__question">:disabled,<br> then :enabled whilst loading 10 specific questions from 9 random and country selected…</h2>
                    <div id="media" class="quiz__media" aria-hidden="true"></div>
                    <div id="options" class="quiz__options" role="listbox" aria-label="Answer choices"></div>
                    <p id="feedback" class="quiz__feedback" aria-live="polite"></p>
                </div>
            </div>
        </div>
        <div> 
            click population/currency/languages to begin /feedback to say correct or not
        </div>
         <!-- <button  data-type="submit" class="btn btn--gray">Submit Answer</button> -->
    
        <div class="score-area">
            <p class="scores"> Correct Answers  <span id="score">0</span></p>
            <p class="scores"> Incorrect Answers  <span id="incorrect">0</span></p>
        </div>
    </div>
    <footer>

        <p>&copy; 2023 World Quiz. All rights reserved.</p>
    </footer>
    <script src="assets/js/script.js"></script>
</body>
=======
    </head>
    <body>
        <h1 class="heading">
            <img class="logo" src="assets/images/logo/logo-250x100.png" alt="logo">World Quiz
        </h1> 
        <div class="game-area">
            <div class="controls-area ">
                <div class="control-area">
                    <button data-type="population" class="btn btn--big btn--green">
                        <!-- <i class="fas fa-plus"></i> -->
                        <i class=" fa-solid fa-people-group" style="color:green;"></i>
                    </button>
                    <button data-type="currency" class="btn btn--big btn--blue">
                        <i class=" fa-solid fa-euro-sign" style="color:blue;"></i>
                    </button>
                    <button data-type="languages" class="btn btn--big btn--orange">
                        <i class="fa-solid fa-language" style="color:orange"></i>
                    </button>
                    <!-- <button data-type="division" class="btn btn--big btn--red">
                        <i class="fas fa-divide"></i>
                    </button> -->
                </div>
                <div class="question-area">
                
                    <div class="left">              
                            <!-- <h2 id="question" class="quiz__question">:disabled,<br>then :enabled whilst loading 10 random countries, on selection , fetch & disable</h2>
                            <label for="difficulty" class="hidden"  >Difficulty</label>
                            <select id="difficulty" class=" hidden quiz__select" aria-label="Select difficulty">
                                <option value="easy" selected>Easy</option>
                                <option value="medium">Medium</option>
                                <option value="hard">Hard</option>
                            </select> -->
                        <div id="media" class="quiz__media item-list.disabled" aria-hidden="true">
                            <ul class="item-list">
                                <li class="country" id="item1">Ethiopia</li>
                                <li class="country" id="item2">Kenya</li>
                                <li class="country" id="item3">Ecuador</li>
                                <li class="country" id="item4">Guatemala</li>
                                <li class="country" id="item5">Tanzania</li>
                                <li class="country" id="item6">Panama</li>
                                <li class="country" id="item7">Croatia</li>
                                <li class="country" id="item8">Lithuania</li>
                                <li class="country" id="item9">Slovenia</li>
                                <li class="country" id="item10">Serbia</li>
                            </ul>
                        </div>
                    </div>                   
                    <div class="right">2/3 do the quiz
                        <div class="quiz__body">
                            <h2 id="question" class="quiz__question">:disabled,<br> then :enabled whilst loading 10 specific questions from 9 random and country selected…</h2>
                            <div id="media" class="quiz__media" aria-hidden="true"></div>
                            <div id="options" class="quiz__options" role="listbox" aria-label="Answer choices"></div>
                            <p id="feedback" class="quiz__feedback" aria-live="polite"></p>
                        </div>
                </div>
            </div>
            <div class="message-info-disabled"> click population/currency/languages to begin /feedback to say correct or not
            </div>
            <!-- <button  data-type="submit" class="btn btn--gray">Submit Answer</button> -->    
            <div class="score-area">
                <p class="scores"> Correct Answers  <span id="score">0</span></p>
                <p class="scores"> Incorrect Answers  <span id="incorrect">0</span></p>
            </div>
        </div>
        <footer>
            <p>&copy; 2023 World Quiz. All rights reserved.</p>
        </footer>
        <script src="assets/js/script.js"></script>
    </body>
>>>>>>> e3fdf449
</html><|MERGE_RESOLUTION|>--- conflicted
+++ resolved
@@ -13,75 +13,6 @@
      <link rel="icon" type="image/png" sizes="32x32" href="assets/images/favicon_io/favicon-32x32.png">
      <link rel="icon" type="image/png" sizes="16x16" href="assets/images/favicon_io/favicon-16x16.png">
 
-<<<<<<< HEAD
-</head>
-<body>
-    <h1 class="heading">
-        <img class="logo" src="assets/images/logo/logo-250x100.png" alt="logo">World Quiz
-    </h1>
-  
-    <div class="game-area">
-        <div class="controls-area">
-          <div class="control-area">
-            <button data-type="population" class="btn btn--big btn--green">
-                <!-- <i class="fas fa-plus"></i> -->
-                <i class=" fa-solid fa-people-group" style="color:green;"></i>
-            </button>
-            <button data-type="currency" class="btn btn--big btn--blue">
-                <i class=" fa-solid fa-euro-sign" style="color:blue;"></i>
-            </button>
-            <button data-type="languages" class="btn btn--big btn--orange">
-                <i class="fa-solid fa-language" style="color:orange"></i>
-            </button>
-            <!-- <button data-type="division" class="btn btn--big btn--red">
-                <i class="fas fa-divide"></i>
-            </button> -->
-        </div>
-        <div class="question-area">
-            <!-- <span id="operand1">0</span>
-            <span id="operator">x</span>
-            <span id="operand2">0</span>
-            <span>=</span>
-            <p class="answer-message">Enter Answer:</p>
-            <input id="answer-box" type="number"> -->
-            <div class="left">1/3 select country
-                 <div>
-                    <h2 id="question" class="quiz__question">:disabled,<br>then :enabled whilst loading 10 random countries, on selection , fetch & disable</h2>
-                    <label for="difficulty" class="hidden"  >Difficulty</label>
-                    <select id="difficulty" class=" hidden quiz__select" aria-label="Select difficulty">
-                        <option value="easy" selected>Easy</option>
-                        <option value="medium">Medium</option>
-                        <option value="hard">Hard</option>
-                    </select>
-                </div>
-            </div>
-            <div class="right">
-               2/3 do the quiz
-                  <div class="quiz__body">
-                    <h2 id="question" class="quiz__question">:disabled,<br> then :enabled whilst loading 10 specific questions from 9 random and country selected…</h2>
-                    <div id="media" class="quiz__media" aria-hidden="true"></div>
-                    <div id="options" class="quiz__options" role="listbox" aria-label="Answer choices"></div>
-                    <p id="feedback" class="quiz__feedback" aria-live="polite"></p>
-                </div>
-            </div>
-        </div>
-        <div> 
-            click population/currency/languages to begin /feedback to say correct or not
-        </div>
-         <!-- <button  data-type="submit" class="btn btn--gray">Submit Answer</button> -->
-    
-        <div class="score-area">
-            <p class="scores"> Correct Answers  <span id="score">0</span></p>
-            <p class="scores"> Incorrect Answers  <span id="incorrect">0</span></p>
-        </div>
-    </div>
-    <footer>
-
-        <p>&copy; 2023 World Quiz. All rights reserved.</p>
-    </footer>
-    <script src="assets/js/script.js"></script>
-</body>
-=======
     </head>
     <body>
         <h1 class="heading">
@@ -151,5 +82,4 @@
         </footer>
         <script src="assets/js/script.js"></script>
     </body>
->>>>>>> e3fdf449
 </html>